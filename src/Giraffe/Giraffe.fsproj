<Project Sdk="Microsoft.NET.Sdk">
  <PropertyGroup>
    <!-- General -->
    <AssemblyName>Giraffe</AssemblyName>
    <Description>A native functional ASP.NET Core web framework for F# developers.</Description>
    <Copyright>Copyright 2020 Dustin Moris Gorski</Copyright>
    <Authors>Dustin Moris Gorski and contributors</Authors>
    <NeutralLanguage>en-GB</NeutralLanguage>

    <!-- Build settings -->
    <TargetFrameworks>net6.0;net7.0</TargetFrameworks>
    <DebugType>portable</DebugType>
    <OutputType>Library</OutputType>
    <TreatWarningsAsErrors>true</TreatWarningsAsErrors>
    <EnableDefaultCompileItems>false</EnableDefaultCompileItems>
    <GenerateDocumentationFile>true</GenerateDocumentationFile>
    <IncludeSymbols>true</IncludeSymbols>

    <!-- NuGet settings -->
    <PackageId>Giraffe</PackageId>
    <PackageTags>Giraffe;ASP.NET Core;Lambda;FSharp;Functional;Http;Web;Framework;Micro;Service</PackageTags>
    <PackageReleaseNotes>https://raw.githubusercontent.com/giraffe-fsharp/giraffe/master/RELEASE_NOTES.md</PackageReleaseNotes>
    <PackageProjectUrl>https://github.com/giraffe-fsharp/giraffe</PackageProjectUrl>
    <PackageLicenseExpression>Apache-2.0</PackageLicenseExpression>
    <PackageIcon>giraffe-64x64.png</PackageIcon>
    <PackageRequireLicenseAcceptance>true</PackageRequireLicenseAcceptance>
    <RepositoryType>git</RepositoryType>
    <RepositoryUrl>https://github.com/giraffe-fsharp/Giraffe</RepositoryUrl>

    <!-- SourceLink settings -->
    <PublishRepositoryUrl>true</PublishRepositoryUrl>
    <EmbedUntrackedSources>true</EmbedUntrackedSources>

    <AllowedOutputExtensionsInPackageBuildOutputFolder>$(AllowedOutputExtensionsInPackageBuildOutputFolder);.pdb</AllowedOutputExtensionsInPackageBuildOutputFolder>
    <NoWarn>FS2003;FS0044</NoWarn>
  </PropertyGroup>

  <ItemGroup>
    <None Include="../../giraffe-64x64.png">
      <Pack>true</Pack>
      <PackagePath>$(PackageIconUrl)</PackagePath>
    </None>
  </ItemGroup>

  <ItemGroup>
    <FrameworkReference Include="Microsoft.AspNetCore.App" />
  </ItemGroup>

  <ItemGroup>
    <PackageReference Include="Microsoft.IO.RecyclableMemoryStream" Version="2.2.*" />
    <PackageReference Include="System.Text.Json" Version="7.0.*" />
    <PackageReference Include="Newtonsoft.Json" Version="13.0.*" />
<<<<<<< HEAD
    <PackageReference Include="Microsoft.SourceLink.GitHub" Version="1.0.*" PrivateAssets="All" />
    <PackageReference Include="Giraffe.ViewEngine" Version="1.3.*" />
=======
    <PackageReference Include="Utf8Json" Version="1.3.*" />
    <PackageReference Include="Microsoft.SourceLink.GitHub" Version="1.1.*" PrivateAssets="All" />
    <PackageReference Include="Giraffe.ViewEngine" Version="1.4.*" />
>>>>>>> 0031359b
  </ItemGroup>

  <ItemGroup>
    <Compile Include="Helpers.fs" />
    <Compile Include="ShortGuid.fs" />
    <Compile Include="DateTimeExtensions.fs" />
    <Compile Include="ComputationExpressions.fs" />
    <Compile Include="Json.fs" />
    <Compile Include="Xml.fs" />
    <Compile Include="FormatExpressions.fs" />
    <Compile Include="ModelParser.fs" />
    <Compile Include="HttpContextExtensions.fs" />
    <Compile Include="Core.fs" />
    <Compile Include="ResponseCaching.fs" />
    <Compile Include="ModelValidation.fs" />
    <Compile Include="Auth.fs" />
    <Compile Include="Routing.fs" />
    <Compile Include="Preconditional.fs" />
    <Compile Include="Streaming.fs" />
    <Compile Include="Negotiation.fs" />
    <Compile Include="HttpStatusCodeHandlers.fs" />
    <Compile Include="Middleware.fs" />
    <Compile Include="EndpointRouting.fs" />
  </ItemGroup>

</Project><|MERGE_RESOLUTION|>--- conflicted
+++ resolved
@@ -50,14 +50,8 @@
     <PackageReference Include="Microsoft.IO.RecyclableMemoryStream" Version="2.2.*" />
     <PackageReference Include="System.Text.Json" Version="7.0.*" />
     <PackageReference Include="Newtonsoft.Json" Version="13.0.*" />
-<<<<<<< HEAD
-    <PackageReference Include="Microsoft.SourceLink.GitHub" Version="1.0.*" PrivateAssets="All" />
-    <PackageReference Include="Giraffe.ViewEngine" Version="1.3.*" />
-=======
-    <PackageReference Include="Utf8Json" Version="1.3.*" />
     <PackageReference Include="Microsoft.SourceLink.GitHub" Version="1.1.*" PrivateAssets="All" />
     <PackageReference Include="Giraffe.ViewEngine" Version="1.4.*" />
->>>>>>> 0031359b
   </ItemGroup>
 
   <ItemGroup>
