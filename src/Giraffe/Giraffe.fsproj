--- conflicted
+++ resolved
@@ -47,15 +47,9 @@
   </ItemGroup>
 
   <ItemGroup>
-<<<<<<< HEAD
     <PackageReference Include="Microsoft.IO.RecyclableMemoryStream" Version="[1.3.0,3.0)" />
-    <PackageReference Include="System.Text.Json" Version="5.0.*" />
-    <PackageReference Include="Newtonsoft.Json" Version="12.0.*" />
-=======
-    <PackageReference Include="Microsoft.IO.RecyclableMemoryStream" Version="2.2.*" />
     <PackageReference Include="System.Text.Json" Version="6.0.*" />
     <PackageReference Include="Newtonsoft.Json" Version="13.0.*" />
->>>>>>> eb6eab3d
     <PackageReference Include="Utf8Json" Version="1.3.*" />
     <PackageReference Include="Microsoft.SourceLink.GitHub" Version="1.0.*" PrivateAssets="All" />
     <PackageReference Include="Giraffe.ViewEngine" Version="1.3.*" />
