namespace Giraffe

[<AutoOpen>]
module Core =
    open System.Text
    open System.Threading.Tasks
    open System.Globalization
    open Microsoft.AspNetCore.Http
    open Microsoft.Extensions.Logging
    open FSharp.Control.Tasks.V2.ContextInsensitive
    open Giraffe.ViewEngine

<<<<<<< HEAD
open System
open System.Threading.Tasks
open Microsoft.AspNetCore.Http
open Microsoft.AspNetCore.Http.Extensions
open Microsoft.AspNetCore.Hosting
open Microsoft.Extensions.Primitives
open Microsoft.Extensions.Logging
open Microsoft.Net.Http.Headers
open FSharp.Control.Tasks.Builders
open Giraffe.Serialization
=======
    /// <summary>
    /// A type alias for <see cref="System.Threading.Tasks.Task{HttpContext option}" />  which represents the result of a HTTP function (HttpFunc).
    /// If the result is Some HttpContext then the Giraffe middleware will return the response to the client and end the pipeline. However, if the result is None then the Giraffe middleware will continue the ASP.NET Core pipeline by invoking the next middleware.
    /// </summary>
    type HttpFuncResult = Task<HttpContext option>
>>>>>>> cb59038f

    /// <summary>
    /// A HTTP function which takes an <see cref="Microsoft.AspNetCore.Http.HttpContext"/> object and returns a <see cref="HttpFuncResult"/>.
    /// The function may inspect the incoming <see cref="Microsoft.AspNetCore.Http.HttpRequest"/> and make modifications to the <see cref="Microsoft.AspNetCore.Http.HttpResponse"/> before returning a <see cref="HttpFuncResult"/>. The result can be either a <see cref="System.Threading.Tasks.Task"/> of Some HttpContext or a <see cref="System.Threading.Tasks.Task"/> of None.
    /// If the result is Some HttpContext then the Giraffe middleware will return the response to the client and end the pipeline. However, if the result is None then the Giraffe middleware will continue the ASP.NET Core pipeline by invoking the next middleware.
    /// </summary>
    type HttpFunc = HttpContext -> HttpFuncResult

    /// <summary>
    /// A HTTP handler is the core building block of a Giraffe web application. It works similarly to ASP.NET Core's middleware where it is self responsible for invoking the next <see cref="HttpFunc"/> function of the pipeline or shortcircuit the execution by directly returning a <see cref="System.Threading.Tasks.Task"/> of HttpContext option.
    /// </summary>
    type HttpHandler = HttpFunc -> HttpFunc

    /// <summary>
    /// The error handler function takes an <see cref="System.Exception"/> object as well as an <see cref="Microsoft.Extensions.Logging.ILogger"/> instance and returns a <see cref="HttpHandler"/> function which takes care of handling any uncaught application errors.
    /// </summary>
    type ErrorHandler = exn -> ILogger -> HttpHandler

    // ---------------------------
    // Globally useful functions
    // ---------------------------

    /// <summary>
    /// The warbler function is a <see cref="HttpHandler"/> wrapper function which prevents a <see cref="HttpHandler"/> to be pre-evaluated at startup.
    /// </summary>
    /// <param name="f">A function which takes a HttpFunc * HttpContext tuple and returns a <see cref="HttpHandler"/> function.</param>
    /// <param name="next"></param>
    /// <param name="ctx"></param>
    /// <example>
    /// <code>
    /// warbler(fun _ -> someHttpHandler)
    /// </code>
    /// </example>
    /// <returns>Returns a <see cref="HttpHandler"/> function.</returns>
    let inline warbler f (next : HttpFunc) (ctx : HttpContext) = f (next, ctx) next ctx

    /// <summary>
    /// Use skipPipeline to shortcircuit the <see cref="HttpHandler"/> pipeline and return None to the surrounding <see cref="HttpHandler"/> or the Giraffe middleware (which would subsequently invoke the next middleware as a result of it).
    /// </summary>
    let skipPipeline : HttpFuncResult = Task.FromResult None

    /// <summary>
    /// Use earlyReturn to shortcircuit the <see cref="HttpHandler"/> pipeline and return Some HttpContext to the surrounding <see cref="HttpHandler"/> or the Giraffe middleware (which would subsequently end the pipeline by returning the response back to the client).
    /// </summary>
    let earlyReturn : HttpFunc = Some >> Task.FromResult

    // ---------------------------
    // Convenience Handlers
    // ---------------------------

    /// <summary>
    /// The handleContext function is a convenience function which can be used to create a new <see cref="HttpHandler"/> function which only requires access to the <see cref="Microsoft.AspNetCore.Http.HttpContext"/> object.
    /// </summary>
    /// <param name="contextMap">A function which accepts a <see cref="Microsoft.AspNetCore.Http.HttpContext"/> object and returns a <see cref="HttpFuncResult"/> function.</param>
    /// <param name="next"></param>
    /// <param name="ctx"></param>
    /// <returns>A Giraffe <see cref="HttpHandler"/> function which can be composed into a bigger web application.</returns>
    let handleContext (contextMap : HttpContext -> HttpFuncResult) : HttpHandler =
        fun (next : HttpFunc) (ctx : HttpContext) ->
            task {
                match! contextMap ctx with
                | Some c ->
                    match c.Response.HasStarted with
                    | true  -> return  Some c
                    | false -> return! next c
                | None      -> return  None
            }

    // ---------------------------
    // Default Combinators
    // ---------------------------

    /// <summary>
    /// Combines two <see cref="HttpHandler"/> functions into one.
    /// Please mind that both <see cref="HttpHandler"/>  functions will get pre-evaluated at runtime by applying the next <see cref="HttpFunc"/> parameter of each handler.
    /// You can also use the fish operator `>=>` as a more convenient alternative to compose.
    /// </summary>
    /// <param name="handler1"></param>
    /// <param name="handler2"></param>
    /// <param name="final"></param>
    /// <returns>A <see cref="HttpFunc"/>.</returns>
    let compose (handler1 : HttpHandler) (handler2 : HttpHandler) : HttpHandler =
        fun (final : HttpFunc) ->
            let func = final |> handler2 |> handler1
            fun (ctx : HttpContext) ->
                match ctx.Response.HasStarted with
                | true  -> final ctx
                | false -> func ctx

    /// <summary>
    /// Combines two <see cref="HttpHandler"/> functions into one.
    /// Please mind that both <see cref="HttpHandler"/> functions will get pre-evaluated at runtime by applying the next <see cref="HttpFunc"/> parameter of each handler.
    /// </summary>
    let (>=>) = compose

    /// <summary>
    /// Iterates through a list of `HttpFunc` functions and returns the result of the first `HttpFunc` of which the outcome is `Some HttpContext`.
    /// </summary>
    /// <param name="funcs"></param>
    /// <param name="ctx"></param>
    /// <returns>A <see cref="HttpFuncResult"/>.</returns>
    let rec private chooseHttpFunc (funcs : HttpFunc list) : HttpFunc =
        fun (ctx : HttpContext) ->
            task {
                match funcs with
                | [] -> return None
                | func :: tail ->
                    let! result = func ctx
                    match result with
                    | Some c -> return Some c
                    | None   -> return! chooseHttpFunc tail ctx
            }

    /// <summary>
    /// Iterates through a list of <see cref="HttpHandler"/> functions and returns the result of the first <see cref="HttpHandler"/> of which the outcome is Some HttpContext.
    /// Please mind that all <see cref="HttpHandler"/> functions will get pre-evaluated at runtime by applying the next (HttpFunc) parameter to each handler.
    /// </summary>
    /// <param name="handlers"></param>
    /// <param name="next"></param>
    /// <returns>A <see cref="HttpFunc"/>.</returns>
    let choose (handlers : HttpHandler list) : HttpHandler =
        fun (next : HttpFunc) ->
            let funcs = handlers |> List.map (fun h -> h next)
            fun (ctx : HttpContext) ->
                chooseHttpFunc funcs ctx

    // ---------------------------
    // Default HttpHandlers
    // ---------------------------

    /// <summary>
    /// Filters an incoming HTTP request based on the HTTP verb.
    /// </summary>
    /// <param name="validate">A validation function which checks for a single HTTP verb.</param>
    /// <param name="next"></param>
    /// <param name="ctx"></param>
    /// <returns>A Giraffe <see cref="HttpHandler"/> function which can be composed into a bigger web application.</returns>
    let private httpVerb (validate : string -> bool) : HttpHandler =
        fun (next : HttpFunc) (ctx : HttpContext) ->
            if validate ctx.Request.Method
            then next ctx
            else skipPipeline

    let GET     : HttpHandler = httpVerb HttpMethods.IsGet
    let POST    : HttpHandler = httpVerb HttpMethods.IsPost
    let PUT     : HttpHandler = httpVerb HttpMethods.IsPut
    let PATCH   : HttpHandler = httpVerb HttpMethods.IsPatch
    let DELETE  : HttpHandler = httpVerb HttpMethods.IsDelete
    let HEAD    : HttpHandler = httpVerb HttpMethods.IsHead
    let OPTIONS : HttpHandler = httpVerb HttpMethods.IsOptions
    let TRACE   : HttpHandler = httpVerb HttpMethods.IsTrace
    let CONNECT : HttpHandler = httpVerb HttpMethods.IsConnect

    let GET_HEAD : HttpHandler = choose [ GET; HEAD ]

    /// <summary>
    /// Clears the current <see cref="Microsoft.AspNetCore.Http.HttpResponse"/> object.
    /// This can be useful if a <see cref="HttpHandler"/> function needs to overwrite the response of all previous <see cref="HttpHandler"/> functions with its own response (most commonly used by an <see cref="ErrorHandler"/> function).
    /// </summary>
    /// <param name="next"></param>
    /// <param name="ctx"></param>
    /// <returns>A Giraffe <see cref="HttpHandler"/> function which can be composed into a bigger web application.</returns>
    let clearResponse : HttpHandler =
        fun (next : HttpFunc) (ctx : HttpContext) ->
            ctx.Response.Clear()
            next ctx

    /// <summary>
    /// Sets the HTTP status code of the response.
    /// </summary>
    /// <param name="statusCode">The status code to be set in the response. For convenience you can use the static <see cref="Microsoft.AspNetCore.Http.StatusCodes"/> class for passing in named status codes instead of using pure int values.</param>
    /// <param name="next"></param>
    /// <param name="ctx"></param>
    /// <returns>A Giraffe <see cref="HttpHandler"/> function which can be composed into a bigger web application.</returns>
    let setStatusCode (statusCode : int) : HttpHandler =
        fun (next : HttpFunc) (ctx : HttpContext) ->
            ctx.SetStatusCode statusCode
            next ctx

    /// <summary>
    /// Adds or sets a HTTP header in the response.
    /// </summary>
    /// <param name="key">The HTTP header name. For convenience you can use the static <see cref="Microsoft.Net.Http.Headers.HeaderNames"/> class for passing in strongly typed header names instead of using pure string values.</param>
    /// <param name="value">The value to be set. Non string values will be converted to a string using the object's ToString() method.</param>
    /// <param name="next"></param>
    /// <param name="ctx"></param>
    /// <returns>A Giraffe <see cref="HttpHandler"/> function which can be composed into a bigger web application.</returns>
    let setHttpHeader (key : string) (value : obj) : HttpHandler =
        fun (next : HttpFunc) (ctx : HttpContext) ->
            ctx.SetHttpHeader(key, value)
            next ctx

    /// <summary>
    /// Filters an incoming HTTP request based on the accepted mime types of the client (Accept HTTP header).
    /// If the client doesn't accept any of the provided mimeTypes then the handler will not continue executing the next <see cref="HttpHandler"/> function.
    /// </summary>
    /// <param name="mimeTypes">List of mime types of which the client has to accept at least one.</param>
    /// <param name="next"></param>
    /// <param name="ctx"></param>
    /// <returns>A Giraffe <see cref="HttpHandler"/> function which can be composed into a bigger web application.</returns>
    let mustAccept (mimeTypes : string list) : HttpHandler =
        fun (next : HttpFunc) (ctx : HttpContext) ->
            let headers = ctx.Request.GetTypedHeaders()
            headers.Accept
            |> Seq.map    (fun h -> h.ToString())
            |> Seq.exists (fun h -> mimeTypes |> Seq.contains h)
            |> function
                | true  -> next ctx
                | false -> skipPipeline

    /// <summary>
    /// Redirects to a different location with a `302` or `301` (when permanent) HTTP status code.
    /// </summary>
    /// <param name="permanent">If true the redirect is permanent (301), otherwise temporary (302).</param>
    /// <param name="location">The URL to redirect the client to.</param>
    /// <param name="next"></param>
    /// <param name="ctx"></param>
    /// <returns>A Giraffe <see cref="HttpHandler"/> function which can be composed into a bigger web application.</returns>
    let redirectTo (permanent : bool) (location : string) : HttpHandler  =
        fun (next : HttpFunc) (ctx : HttpContext) ->
            ctx.Response.Redirect(location, permanent)
            Task.FromResult (Some ctx)

    // ---------------------------
    // Model binding functions
    // ---------------------------

    /// <summary>
    /// Parses a JSON payload into an instance of type 'T.
    /// </summary>
    /// <param name="f">A function which accepts an object of type 'T and returns a <see cref="HttpHandler"/> function.</param>
    /// <param name="next"></param>
    /// <param name="ctx"></param>
    /// <typeparam name="'T"></typeparam>
    /// <returns>A Giraffe <see cref="HttpHandler"/> function which can be composed into a bigger web application.</returns>
    let bindJson<'T> (f : 'T -> HttpHandler) : HttpHandler =
        fun (next : HttpFunc) (ctx : HttpContext) ->
            task {
                let! model = ctx.BindJsonAsync<'T>()
                return! f model next ctx
            }

    /// <summary>
    /// Parses a XML payload into an instance of type 'T.
    /// </summary>
    /// <param name="f">A function which accepts an object of type 'T and returns a <see cref="HttpHandler"/> function.</param>
    /// <param name="next"></param>
    /// <param name="ctx"></param>
    /// <typeparam name="'T"></typeparam>
    /// <returns>A Giraffe <see cref="HttpHandler"/> function which can be composed into a bigger web application.</returns>
    let bindXml<'T> (f : 'T -> HttpHandler) : HttpHandler =
        fun (next : HttpFunc) (ctx : HttpContext) ->
            task {
                let! model = ctx.BindXmlAsync<'T>()
                return! f model next ctx
            }

    /// <summary>
    /// Parses a HTTP form payload into an instance of type 'T.
    /// </summary>
    /// <param name="culture">An optional <see cref="System.Globalization.CultureInfo"/> element to be used when parsing culture specific data such as float, DateTime or decimal values.</param>
    /// <param name="f">A function which accepts an object of type 'T and returns a <see cref="HttpHandler"/> function.</param>
    /// <param name="next"></param>
    /// <param name="ctx"></param>
    /// <typeparam name="'T"></typeparam>
    /// <returns>A Giraffe <see cref="HttpHandler"/> function which can be composed into a bigger web application.</returns>
    let bindForm<'T> (culture : CultureInfo option) (f : 'T -> HttpHandler) : HttpHandler =
        fun (next : HttpFunc) (ctx : HttpContext) ->
            task {
                let! model =
                    match culture with
                    | Some c -> ctx.BindFormAsync<'T> c
                    | None   -> ctx.BindFormAsync<'T>()
                return! f model next ctx
            }

    /// <summary>
    /// Tries to parse a HTTP form payload into an instance of type 'T.
    /// </summary>
    /// <param name="parsingErrorHandler">A <see cref="System.String"/> -> <see cref="HttpHandler"/> function which will get invoked when the model parsing fails. The <see cref="System.String"/> parameter holds the parsing error message.</param>
    /// <param name="culture">An optional <see cref="System.Globalization.CultureInfo"/> element to be used when parsing culture specific data such as float, DateTime or decimal values.</param>
    /// <param name="successHandler">A function which accepts an object of type 'T and returns a <see cref="HttpHandler"/> function.</param>
    /// <param name="next"></param>
    /// <param name="ctx"></param>
    /// <typeparam name="'T"></typeparam>
    /// <returns>A Giraffe <see cref="HttpHandler"/> function which can be composed into a bigger web application.</returns>
    let tryBindForm<'T> (parsingErrorHandler : string -> HttpHandler)
                        (culture             : CultureInfo option)
                        (successHandler      : 'T -> HttpHandler) : HttpHandler =
        fun (next : HttpFunc) (ctx : HttpContext) ->
            task {
                let! result =
                    match culture with
                    | Some c -> ctx.TryBindFormAsync<'T> c
                    | None   -> ctx.TryBindFormAsync<'T>()
                return!
                    (match result with
                    | Error msg -> parsingErrorHandler msg
                    | Ok model  -> successHandler model) next ctx
            }

    /// <summary>
    /// Parses a HTTP query string into an instance of type 'T.
    /// </summary>
    /// <param name="culture">An optional <see cref="System.Globalization.CultureInfo"/> element to be used when parsing culture specific data such as float, DateTime or decimal values.</param>
    /// <param name="f">A function which accepts an object of type 'T and returns a <see cref="HttpHandler"/> function.</param>
    /// <param name="next"></param>
    /// <param name="ctx"></param>
    /// <typeparam name="'T"></typeparam>
    /// <returns>A Giraffe <see cref="HttpHandler"/> function which can be composed into a bigger web application.</returns>
    let bindQuery<'T> (culture : CultureInfo option) (f : 'T -> HttpHandler) : HttpHandler =
        fun (next : HttpFunc) (ctx : HttpContext) ->
            let model =
                match culture with
                | Some c -> ctx.BindQueryString<'T> c
                | None   -> ctx.BindQueryString<'T>()
            f model next ctx

    /// <summary>
    /// Tries to parse a query string into an instance of type `'T`.
    /// </summary>
    /// <param name="parsingErrorHandler">A <see href="HttpHandler"/> function which will get invoked when the model parsing fails. The <see cref="System.String"/> input parameter holds the parsing error message.</param>
    /// <param name="culture">An optional <see cref="System.Globalization.CultureInfo"/> element to be used when parsing culture specific data such as float, DateTime or decimal values.</param>
    /// <param name="successHandler">A function which accepts an object of type 'T and returns a <see cref="HttpHandler"/> function.</param>
    /// <param name="next"></param>
    /// <param name="ctx"></param>
    /// <typeparam name="'T"></typeparam>
    /// <returns>A Giraffe <see cref="HttpHandler"/> function which can be composed into a bigger web application.</returns>
    let tryBindQuery<'T> (parsingErrorHandler : string -> HttpHandler)
                         (culture             : CultureInfo option)
                         (successHandler      : 'T -> HttpHandler) : HttpHandler =
        fun (next : HttpFunc) (ctx : HttpContext) ->
            let result =
                match culture with
                | Some c -> ctx.TryBindQueryString<'T> c
                | None   -> ctx.TryBindQueryString<'T>()
            (match result with
            | Error msg -> parsingErrorHandler msg
            | Ok model  -> successHandler model) next ctx

    /// <summary>
    /// Parses a HTTP payload into an instance of type 'T.
    /// The model can be sent via XML, JSON, form or query string.
    /// </summary>
    /// <param name="culture">An optional <see cref="System.Globalization.CultureInfo"/> element to be used when parsing culture specific data such as float, DateTime or decimal values.</param>
    /// <param name="f">A function which accepts an object of type 'T and returns a <see cref="HttpHandler"/> function.</param>
    /// <param name="next"></param>
    /// <param name="ctx"></param>
    /// <typeparam name="'T"></typeparam>
    /// <returns>A Giraffe <see cref="HttpHandler"/> function which can be composed into a bigger web application.</returns>
    let bindModel<'T> (culture : CultureInfo option) (f : 'T -> HttpHandler) : HttpHandler =
        fun (next : HttpFunc) (ctx : HttpContext) ->
            task {
                let! model =
                    match culture with
                    | Some c -> ctx.BindModelAsync<'T> c
                    | None   -> ctx.BindModelAsync<'T>()
                return! f model next ctx
            }

    // ---------------------------
    // Response writing functions
    // ---------------------------

    /// **Description**
    ///
    /// Writes a byte array to the body of the HTTP response and sets the HTTP `Content-Length` header accordingly.
    ///
    /// **Parameters**
    ///
    /// `bytes`: The byte array to be send back to the client.
    ///
    /// **Output**
    ///
    /// A Giraffe <see cref="HttpHandler" /> function which can be composed into a bigger web application.

    /// <summary>
    /// Writes a byte array to the body of the HTTP response and sets the HTTP Content-Length header accordingly.
    /// </summary>
    /// <param name="bytes">The byte array to be send back to the client.</param>
    /// <param name="ctx"></param>
    /// <returns>A Giraffe <see cref="HttpHandler" /> function which can be composed into a bigger web application.</returns>
    let setBody (bytes : byte array) : HttpHandler =
        fun (_ : HttpFunc) (ctx : HttpContext) ->
            ctx.WriteBytesAsync bytes

    /// <summary>
    /// Writes an UTF-8 encoded string to the body of the HTTP response and sets the HTTP Content-Length header accordingly.
    /// </summary>
    /// <param name="str">The string value to be send back to the client.</param>
    /// <returns>A Giraffe <see cref="HttpHandler" /> function which can be composed into a bigger web application.</returns>
    let setBodyFromString (str : string) : HttpHandler =
        let bytes = Encoding.UTF8.GetBytes str
        fun (_ : HttpFunc) (ctx : HttpContext) ->
            ctx.WriteBytesAsync bytes

    /// <summary>
    /// Writes an UTF-8 encoded string to the body of the HTTP response and sets the HTTP Content-Length header accordingly, as well as the Content-Type header to text/plain.
    /// </summary>
    /// <param name="str">The string value to be send back to the client.</param>
    /// <returns>A Giraffe <see cref="HttpHandler" /> function which can be composed into a bigger web application.</returns>
    let text (str : string) : HttpHandler =
        let bytes = Encoding.UTF8.GetBytes str
        fun (_ : HttpFunc) (ctx : HttpContext) ->
            ctx.SetContentType "text/plain; charset=utf-8"
            ctx.WriteBytesAsync bytes

    /// <summary>
    /// Serializes an object to JSON and writes the output to the body of the HTTP response.
    /// It also sets the HTTP Content-Type header to application/json and sets the Content-Length header accordingly.
    /// The JSON serializer can be configured in the ASP.NET Core startup code by registering a custom class of type <see cref="Json.ISerializer"/>.
    /// </summary>
    /// <param name="dataObj">The object to be send back to the client.</param>
    /// <param name="ctx"></param>
    /// <typeparam name="'T"></typeparam>
    /// <returns>A Giraffe <see cref="HttpHandler" /> function which can be composed into a bigger web application.</returns>
    let json<'T> (dataObj : 'T) : HttpHandler =
        fun (_ : HttpFunc) (ctx : HttpContext) ->
            ctx.WriteJsonAsync dataObj

    /// <summary>
    /// Serializes an object to JSON and writes the output to the body of the HTTP response using chunked transfer encoding.
    /// It also sets the HTTP Content-Type header to application/json and sets the Transfer-Encoding header to chunked.
    /// The JSON serializer can be configured in the ASP.NET Core startup code by registering a custom class of type <see cref="Json.ISerializer"/>.
    /// </summary>
    /// <param name="dataObj">The object to be send back to the client.</param>
    /// <param name="ctx"></param>
    /// <returns>A Giraffe <see cref="HttpHandler" /> function which can be composed into a bigger web application.</returns>
    let jsonChunked<'T> (dataObj : 'T) : HttpHandler =
        fun (_ : HttpFunc) (ctx : HttpContext) ->
            ctx.WriteJsonChunkedAsync dataObj

    /// <summary>
    /// Serializes an object to XML and writes the output to the body of the HTTP response.
    /// It also sets the HTTP Content-Type header to application/xml and sets the Content-Length header accordingly.
    /// The JSON serializer can be configured in the ASP.NET Core startup code by registering a custom class of type <see cref="Xml.ISerializer"/>.
    /// </summary>
    /// <param name="dataObj">The object to be send back to the client.</param>
    /// <param name="ctx"></param>
    /// <returns>A Giraffe <see cref="HttpHandler" /> function which can be composed into a bigger web application.</returns>
    let xml (dataObj : obj) : HttpHandler =
        fun (_ : HttpFunc) (ctx : HttpContext) ->
            ctx.WriteXmlAsync dataObj

    /// <summary>
    /// Reads a HTML file from disk and writes its contents to the body of the HTTP response.
    /// It also sets the HTTP header Content-Type to text/html and sets the Content-Length header accordingly.
    /// </summary>
    /// <param name="filePath">A relative or absolute file path to the HTML file.</param>
    /// <param name="ctx"></param>
    /// <returns>A Giraffe <see cref="HttpHandler" /> function which can be composed into a bigger web application.</returns>
    let htmlFile (filePath : string) : HttpHandler =
        fun (_ : HttpFunc) (ctx : HttpContext) ->
            ctx.WriteHtmlFileAsync filePath

    /// <summary>
    /// Writes a HTML string to the body of the HTTP response.
    /// It also sets the HTTP header Content-Type to text/html and sets the Content-Length header accordingly.
    /// </summary>
    /// <param name="html">The HTML string to be send back to the client.</param>
    /// <returns>A Giraffe <see cref="HttpHandler" /> function which can be composed into a bigger web application.</returns>
    let htmlString (html : string) : HttpHandler =
        let bytes = Encoding.UTF8.GetBytes html
        fun (_ : HttpFunc) (ctx : HttpContext) ->
            ctx.SetContentType "text/html; charset=utf-8"
            ctx.WriteBytesAsync bytes

    /// <summary>
    /// <para>Compiles a `Giraffe.GiraffeViewEngine.XmlNode` object to a HTML view and writes the output to the body of the HTTP response.</para>
    /// <para>It also sets the HTTP header `Content-Type` to `text/html` and sets the `Content-Length` header accordingly.</para>
    /// <param name="htmlView">An `XmlNode` object to be send back to the client and which represents a valid HTML view.</param>
    /// <returns>A Giraffe `HttpHandler` function which can be composed into a bigger web application.</returns>
    let htmlView (htmlView : XmlNode) : HttpHandler =
        let bytes = RenderView.AsBytes.htmlDocument htmlView
        fun (_ : HttpFunc) (ctx : HttpContext) ->
            ctx.SetContentType "text/html; charset=utf-8"
            ctx.WriteBytesAsync bytes<|MERGE_RESOLUTION|>--- conflicted
+++ resolved
@@ -7,27 +7,14 @@
     open System.Globalization
     open Microsoft.AspNetCore.Http
     open Microsoft.Extensions.Logging
-    open FSharp.Control.Tasks.V2.ContextInsensitive
+    open FSharp.Control.Tasks.Builders
     open Giraffe.ViewEngine
 
-<<<<<<< HEAD
-open System
-open System.Threading.Tasks
-open Microsoft.AspNetCore.Http
-open Microsoft.AspNetCore.Http.Extensions
-open Microsoft.AspNetCore.Hosting
-open Microsoft.Extensions.Primitives
-open Microsoft.Extensions.Logging
-open Microsoft.Net.Http.Headers
-open FSharp.Control.Tasks.Builders
-open Giraffe.Serialization
-=======
     /// <summary>
     /// A type alias for <see cref="System.Threading.Tasks.Task{HttpContext option}" />  which represents the result of a HTTP function (HttpFunc).
     /// If the result is Some HttpContext then the Giraffe middleware will return the response to the client and end the pipeline. However, if the result is None then the Giraffe middleware will continue the ASP.NET Core pipeline by invoking the next middleware.
     /// </summary>
     type HttpFuncResult = Task<HttpContext option>
->>>>>>> cb59038f
 
     /// <summary>
     /// A HTTP function which takes an <see cref="Microsoft.AspNetCore.Http.HttpContext"/> object and returns a <see cref="HttpFuncResult"/>.
